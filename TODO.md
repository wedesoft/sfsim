# TODO
<<<<<<< HEAD
* 55ms start frame (did inlining or reducing variables make it faster?)
=======
* use mix in planet fragment shader
>>>>>>> 4cb99a51
* refactor model rendering and ground radiance and planet rendering
* tests for direct\_light, attenuation\_point, phong
* use multi schema for multi-methods
* object pose and fs\_in.point relative to planet (pose), object pose relative to camera (transform = inverse(extrinsics) * pose), camera center (origin) relative to planet
* create resources/shaders/model directory and put first shader in there, refactor with ground-radiance and planet fragment shader?
* rename cloud-planet to cloud-track and cloud-atmosphere to cloud-outer
* render cube with fog (extrinsics relative to camera, pose relative to planet, origin relative to planet),
  integration test rendering of brick wall segment,
  use atmosphere intersection and cloud layer intersection to render foreground (see cloud\_planet),
  low-res blue noise?
* concept for bundling shaders with uniform setting methods?
* shadow and opacity map with different resolution for spaceship
* render cockpit and stencil/mask, then render planet, https://open.gl/depthstencils
* use add-watch?
* cockpit
  * top:
    warnings (status display)
    autopilot on/off, autothrottle (autopilot speed), angle of attack and bank hold (including reverse), roll reversal button
    autopilot kill rotation, prograde, retrograde, orbit normal +/-, radial in/out
    rcs mode (off, rotation, translation)
    aircraft flight control surfaces: off/pitch/on
  * main:
    cabin light, panel light
    2 mfds
    apu on/off
    airlock doors (three state), chamber pressure, bay door (open, close, stop)
    light switch: nav, beacon, strobe
    engine, thrust (main/hover), rcs
    undock
    fuel display (main, rcs, apu), oxygen display
    hover doors switch + status
    gear up/down switch + status
    spoilers
    radiator deploy + status
    coolant temperature
    no flaps
  * mfd:
    yaw, bank, pitch acceleration and velocity indicators
    horizon hsi, height, heading, variometer, speed, ils height, nominal speed
    vor (use heading)
    nav frequencies, dock, vtol freq
    dock (angles, offset to path, distance, approach speed, x/y speed)
    camera
    map of earth/moon
    hull temperature
    align orbit plane
    orbit
    transfer: encounter, translunar orbit, insertion
    ascent profile
    reentry profile
  * engine thrust lever (main, hover)
    hover door
  * bottom
    flightstick (yaw/pitch/roll), trim wheel
    fuel lines open/close (lox, main), external pressure online
    life support
* https://blog.kuula.co/virtual-tour-space-shuttle
* cockpit and scene rendering looking downward so that horizon is in upper half of screen
* make model with rigged gear
* simplify dispatch and program selection?
* how to render with shadow and cloud textures
* make spaceplane with Blender
* make cockpit with Blender
* spaceplane windows?
* test for render-triangles
* spacecraft rendering
  * glTF/GLB file format, Assimp library, Java bindings https://github.com/kotlin-graphics/assimp, see https://poly.pizza/
  * 3D model: Dream Chaser, Soyuz, PTK NP, https://www.thingiverse.com/thing:2565361
  * create windows using blending
  * http://www.ioaircraft.com/hypersonic/ranger.php
  * http://www.ioaircraft.com/hypersonic/raven.php
  * https://www.russianspaceweb.com/spiral\_orbiter\_design.html
* render shadow of cube
* .jpg -> .day.jpg
* find fix for accuracy problems with ground
  https://godotengine.org/article/emulating-double-precision-gpu-render-large-worlds
* render object in a second pass if z-near for planet is too big
* problem with shadow mapping creating dark bar at bottom for nearby terrain
* ground collisions
* deferred decals for rendering runway
  https://www.reddit.com/r/opengl/comments/10rwgy7/what\_is\_currently\_the\_best\_method\_to\_render\_roads/
* use 1-channel png for water?
* constant texel size across opacity cascade to prevent step in opacity?
* level of detail in opacity cascade, cloud brightness flickering at large distance?
  mipmaps for all cloud textures and octaves
  change cloud computation when viewing from space far away (use different lod of shadow?)
* introduce variation to cloud height
* make cloud prototype more modular, separate cloud\_shadow and transmittance\_outer,
* amplify glare? appearance of sun? s2016-pbs-frostbite-sky-clouds-new.pdf page 28
* powder sugar effect https://progmdong.github.io/2019-03-04/Volumetric\_Rendering/
  [combined Beers and powder function](https://www.youtube.com/watch?v=8OrvIQUFptA)
  https://www.youtube.com/watch?v=Qj\_tK\_mdRcA
* add exceptions for all OpenGL stuff
* hot spots for map
* use Earth explorer data: https://earthexplorer.usgs.gov/
* use GMTED2010 or STRM90 elevation data:
  * https://topotools.cr.usgs.gov/gmted\_viewer/viewer.htm
  * https://www.eorc.jaxa.jp/ALOS/en/dataset/aw3d\_e.htm
  * https://www.eorc.jaxa.jp/ALOS/en/dataset/aw3d30/aw3d30\_e.htm
* microtextures, bump maps
* how to render water, waves
* render stars
  * Skydome: counter-clockwise front face (GL11/glFrontFace GL11/GL\_CCW) (configuration object)
  * Skydome scaled to ZFAR * 0.5
  * no skydome and just stars as pixels?
* 3D cockpit
  * Open Glass Cockpit: https://opengc.sourceforge.net/screenshots.html
  * Kerbal cockpit: https://www.youtube.com/watch?v=XhudXvmnYwU
  * SpaceX cockpit: https://iss-sim.spacex.com/
  * orbit plane alignment
  * docking view
  * horizon with height and variometer
  * encounter
    * station
    * moon/base
    * earth
  * aerobrake/base roll-reversal, speed-height-distance profile
  * heading alignment cylinder
* glTextureStorage2D levels correct for mipmaps?
* when building maps put intermediate files into a common subdirectory (tmp?)
* uniform random offsets for Worley noises to generate different cloud cover for each game
* ground\_radiance assumes sun brightness of one -> use one everywhere?
* use different normal for ground\_radiance? needs to be parallel to radius vector?
* only render sun glare when sun is above horizon, use single (normalised?) color from transmittance
* extract functions from prototype
* render building on top of ground
* put parameters like max-height, power, specular, radius in a configuration (edn?) file
* find water land mask data: https://lpdaac.usgs.gov/products/mod44wv006/
* night-time textures
* improve rendering of sun
* render moonlight and moon
* organize fixtures using subdirectories
* is all planet rendering represented as a quad-tree?
* normal maps
* text rendering using bitmap fonts
* use data-centric APIs
* use glTexSubImage2D?
* use ZGC (short pause garbage collector for Java)
* improve performance of quaternions (see fastmath implementation)
* Get scale-image to work on large images
* use short integers for normal vector textures?
* NASA docking system, soft-dock, hard-dock, https://www.youtube.com/watch?v=dWYpVfhvsak
* EF2000 like cockpit controls (quick access views) ctrl+a,b,c,...? ctrl+arrow?
* EF2000 like gear suspension
* planet, moon position (check Orbiter 2016 code)
* blinking beacon/position lights
* determine contact points
* Euler integration
* multiple contacts
* collision of blocks
* contact constraints of blocks
* joint constraints
* Runge-Kutta integration
* convex hull extraction or definition
* collision of gear
* estimate friction impulse
* display body with gears
* quaternion, state vectors
* compute forces of zero-mass spring damper gears
* cockpit: frontal and side view of moon lander
* XBox controller
* 3D moon rendering
* airport-like departure tables
* bump maps
* render articulated objects with configuration
* suspension using spring damper elements
* mass matrix
* JIT compilation to speed it up
* compiled sfsim.scm not being found
* music player, mp3 player
* video communication with screen in 3D cockpit
* autopilot programs: baseland, helicopter, hover/autoland, launch/deorbit, aerocapture/aerobrake, airspeed hold, attitude hold, altitude hold, heading alignment cylinder, VOR/ILS, eject, capture, base sync, station sync, dock
* no need to adjust MFDs during critical parts of the mission
* https://github.com/HappyEnte/DreamChaser
* HDR bloom (separable convolution)
* multisampling
* windows (blending, reflections), greyscale cameras, MFDs
* frame buffer objects for non-blocking data transfer
* point sprites for stars, atmospheric flicker using sprite arrays
* point light sources
* view matrix, model matrix stack, light position
* multiple rigid or flexible objects
* thrusters
* proper lift/drag ratio for high Reynolds numbers
* threads for rendering, simulation, and loading of data
* event-based radio (triggers as in Operation Flashpoint)
* missions and high scores
* beep-beep sound, paraglider audio?
* uniform distribution on sphere http://marc-b-reynolds.github.io/distribution/2016/11/28/Uniform.html
* fluid dynamics on GPU: https://developer.nvidia.com/gpugems/gpugems/part-vi-beyond-triangles/chapter-38-fast-fluid-dynamics-simulation-gpu
* introduction to fluid dynamics: https://shahriyarshahrabi.medium.com/gentle-introduction-to-fluid-simulation-for-programmers-and-technical-artists-7c0045c40bac
* fluid dynamics tutorial: http://graphics.cs.cmu.edu/nsp/course/15-464/Fall09/papers/StamFluidforGames.pdf<|MERGE_RESOLUTION|>--- conflicted
+++ resolved
@@ -1,9 +1,6 @@
 # TODO
-<<<<<<< HEAD
+* use mix in planet fragment shader
 * 55ms start frame (did inlining or reducing variables make it faster?)
-=======
-* use mix in planet fragment shader
->>>>>>> 4cb99a51
 * refactor model rendering and ground radiance and planet rendering
 * tests for direct\_light, attenuation\_point, phong
 * use multi schema for multi-methods

--- conflicted
+++ resolved
@@ -4,13 +4,9 @@
 CCFLAGS = -g -O3 -fPIC -Wall -Werror -DNDEBUG $(JOLTFLAGS) -pthread -I/usr/local/include -Isrc/c
 LDFLAGS = -L/usr/local/lib -lJolt -pthread
 
-<<<<<<< HEAD
-all: src/c/sfsim/libjolt.dll
-=======
 all: jolt
 
-jolt: src/c/sfsim/libjolt.so
->>>>>>> 46869e70
+jolt: src/c/sfsim/libjolt.dll
 
 src/c/sfsim/libjolt.dll: src/c/sfsim/jolt.o
 	$(CC) -shared -flto=auto -o $@ $^ $(LDFLAGS)

--- conflicted
+++ resolved
@@ -18,8 +18,4 @@
 src/c/sfsim/jolt.o: src/c/sfsim/jolt.cc src/c/sfsim/jolt.hh
 
 clean:
-<<<<<<< HEAD
-	rm -f src/c/sfsim/libjolt.dll src/c/sfsim/*.o
-=======
-	rm -f libjolt.so src/c/sfsim/*.o
->>>>>>> 530f1bb7
+	rm -f libjolt.dll src/c/sfsim/*.o
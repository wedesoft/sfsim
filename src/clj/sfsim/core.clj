--- conflicted
+++ resolved
@@ -8,13 +8,9 @@
   "Space flight simulator main program."
   (:gen-class)
   (:require
-<<<<<<< HEAD
-    [clojure.math :refer (PI cos sin atan2 hypot to-radians to-degrees exp sqrt pow)]
-    [clj-async-profiler.core :as prof]
-=======
     [clojure.java.io :as io]
     [clojure.math :refer (PI cos sin atan2 hypot to-radians to-degrees exp pow)]
->>>>>>> b4d76511
+    [clj-async-profiler.core :as prof]
     [clojure.edn]
     [clojure.pprint :refer (pprint)]
     [clojure.string :refer (trim)]
@@ -71,8 +67,8 @@
 ;; (require '[nrepl.server :refer [start-server stop-server]])
 ;; (defonce server (start-server :port 7888))
 
-(when (.exists (io/file ".schemas"))
-  (dev/start! {:report (pretty/thrower)}))
+; (when (.exists (io/file ".schemas"))
+;   (dev/start! {:report (pretty/thrower)}))
 
 ; Ensure floating point numbers use a dot as decimal separator
 (java.util.Locale/setDefault java.util.Locale/US)

;; Copyright (C) 2025 Jan Wedekind <jan@wedesoft.de>
;; SPDX-License-Identifier: LGPL-3.0-or-later OR EPL-1.0+
;;
;; This source code is licensed under the Eclipse Public License v1.0
;; which you can obtain at https://www.eclipse.org/legal/epl-v10.html

(ns sfsim.core
  "Space flight simulator main program."
  (:gen-class)
  (:require
<<<<<<< HEAD
    [clojure.math :refer (PI cos sin atan2 hypot to-radians to-degrees exp sqrt)]
    [clj-async-profiler.core :as prof]
=======
    [clojure.math :refer (PI cos sin atan2 hypot to-radians to-degrees exp sqrt pow)]
>>>>>>> cf650348
    [clojure.edn]
    [clojure.pprint :refer (pprint)]
    [clojure.string :refer (trim)]
    [fastmath.matrix :refer (inverse mulv mulm cols->mat)]
    [fastmath.vector :refer (vec3 add mult mag sub normalize dot cross)]
    [sfsim.astro :as astro]
    [sfsim.atmosphere :as atmosphere]
    [sfsim.aerodynamics :as aerodynamics]
    [sfsim.version :refer (version)]
    [sfsim.clouds :as clouds]
    [sfsim.config :as config]
    [sfsim.cubemap :as cubemap]
    [sfsim.gui :as gui]
    [sfsim.util :refer (dissoc-in)]
    [sfsim.jolt :as jolt]
    [sfsim.matrix :refer (transformation-matrix rotation-matrix quaternion->matrix matrix->quaternion get-translation get-translation
                          rotation-x rotation-y rotation-z)]
    [sfsim.model :as model]
    [sfsim.opacity :as opacity]
    [sfsim.planet :as planet]
    [sfsim.physics :as physics]
    [sfsim.quadtree :as quadtree]
    [sfsim.quaternion :as q]
    [sfsim.render :refer (make-window destroy-window clear onscreen-render texture-render-color-depth with-stencils
                          write-to-stencil-buffer mask-with-stencil-buffer joined-render-vars setup-rendering
                          quad-splits-orientations)]
    [sfsim.image :refer (spit-png)]
    [sfsim.texture :refer (destroy-texture)]
    [sfsim.input :refer (default-mappings make-event-buffer make-initial-state process-events add-mouse-move-event
                         add-mouse-button-event joysticks-poll ->InputHandler char-callback key-callback
                         get-joystick-sensor-for-mapping)])
  (:import
    (fastmath.vector
      Vec3)
    (org.lwjgl.glfw
      GLFW
      GLFWVidMode
      GLFWCursorPosCallbackI
      GLFWMouseButtonCallbackI)
    (org.lwjgl.opengl
      GL11)
    (org.lwjgl.nuklear
      Nuklear NkRect NkColor)
    (org.lwjgl.system
      MemoryStack)))


(set! *unchecked-math* :warn-on-boxed)
(set! *warn-on-reflection* true)

; clj -M:nrepl -m sfsim.core
;; (require '[nrepl.server :refer [start-server stop-server]])
;; (defonce server (start-server :port 7888))

;; (require '[malli.dev :as dev])
;; (require '[malli.dev.pretty :as pretty])
;; (dev/start! {:report (pretty/thrower)})

; Ensure floating point numbers use a dot as decimal separator
(java.util.Locale/setDefault java.util.Locale/US)

(def earth-mass (config/planet-config :sfsim.planet/mass))

; (def longitude 0.0)
; (def latitude 0.0)
; (def height 408000.0)
; (def radius (config/planet-config :sfsim.planet/radius))
; (def g physics/gravitational-constant)
; (def orbit-radius (+ ^double radius ^double height))
; (def speed (sqrt (/ (* ^double earth-mass ^double g) ^double orbit-radius)))

(def speed 0)
(def longitude (to-radians -1.3747))
(def latitude (to-radians 50.9672))
(def height 25.0)

(def opacity-base 100.0)

(def spk (astro/make-spk-document "data/astro/de430_1850-2150.bsp"))
(def barycenter-sun (astro/make-spk-segment-interpolator spk 0 10))
(def barycenter-earth (astro/make-spk-segment-interpolator spk 0 3))
(defn earth-sun [jd-ut] (sub (barycenter-sun jd-ut) (barycenter-earth jd-ut)))

(GLFW/glfwInit)

(jolt/jolt-init)
(jolt/set-gravity (vec3 0 0 0))

(def recording
  ; initialize recording using "echo [] > recording.edn"
  (atom (if (.exists (java.io.File. "recording.edn"))
          (mapv (fn [{:keys [timeseconds position orientation camera-position camera-orientation dist gear wheel-angles suspension
                             camera-dx camera-dy]}]
                    {:timeseconds timeseconds
                     :position (apply vec3 position)
                     :orientation (q/->Quaternion (:real orientation) (:imag orientation) (:jmag orientation) (:kmag orientation))
                     :camera-position (apply vec3 camera-position)
                     :camera-orientation (q/->Quaternion (:real camera-orientation) (:imag camera-orientation)
                                                         (:jmag camera-orientation) (:kmag camera-orientation))
                     :dist dist
                     :gear gear
                     :wheel-angles wheel-angles
                     :suspension suspension
                     :camera-dx camera-dx
                     :camera-dy camera-dy})
                (clojure.edn/read-string (slurp "recording.edn")))
          false)))

(def playback false)
; (def playback true)
(def fix-fps false)
; (def fix-fps 30)

(def window-width (atom (:sfsim.render/window-width config/render-config)))
(def window-height (atom (:sfsim.render/window-height config/render-config)))

(def window (make-window "sfsim" @window-width @window-height true))

(def cloud-data (clouds/make-cloud-data config/cloud-config))
(def atmosphere-luts (atmosphere/make-atmosphere-luts config/max-height))
(def shadow-data (opacity/make-shadow-data config/shadow-config config/planet-config cloud-data))


(def data
  {:sfsim.render/config config/render-config
   :sfsim.planet/config config/planet-config
   :sfsim.opacity/data shadow-data
   :sfsim.clouds/data cloud-data
   :sfsim.atmosphere/luts atmosphere-luts})


;; Program to render cascade of deep opacity maps
(def opacity-renderer (opacity/make-opacity-renderer data))


;; Program to render shadow map of planet
(def planet-shadow-renderer (planet/make-planet-shadow-renderer data))


;; Program to render clouds in front of planet (before rendering clouds above horizon)
(def cloud-planet-renderer (planet/make-cloud-planet-renderer data))


;; Program to render clouds above the horizon (after rendering clouds in front of planet)
(def cloud-atmosphere-renderer (planet/make-cloud-atmosphere-renderer data))


;; Program to render planet with cloud overlay (before rendering atmosphere)
(def planet-renderer (planet/make-planet-renderer data))


;; Program to render atmosphere with cloud overlay (last rendering step)
(def atmosphere-renderer (atmosphere/make-atmosphere-renderer data))

(def scene-renderer (model/make-scene-renderer data))


(def scene-shadow-renderer
  (model/make-scene-shadow-renderer (:sfsim.opacity/scene-shadow-size config/shadow-config)
                                    config/object-radius))


(def gltf-to-aerodynamic (rotation-matrix aerodynamics/gltf-to-aerodynamic))
(def aerodynamic-to-gltf (rotation-matrix (inverse aerodynamics/gltf-to-aerodynamic)))

(def model (model/read-gltf "venturestar.glb"))
(def scene (model/load-scene scene-renderer model))
(def convex-hulls (update (model/empty-meshes-to-points model) :sfsim.model/transform #(mulm gltf-to-aerodynamic %)))

(def main-wheel-left-pos (get-translation (mulm gltf-to-aerodynamic (model/get-node-transform scene "Main Wheel Left"))))
(def main-wheel-right-pos (get-translation (mulm gltf-to-aerodynamic (model/get-node-transform scene "Main Wheel Right"))))
(def front-wheel-pos (get-translation (mulm gltf-to-aerodynamic (model/get-node-transform scene "Wheel Front"))))

; m = mass (100t) plus payload (25t), half mass on main gears, one-eighth mass on front wheels
; stiffness: k = m * v ^ 2 / stroke ^ 2 (kinetic energy conversion, use half the mass for m, v = 3 m/s, stroke is expected travel of spring (here divided by 1.5)
; damping: c = 2 * dampingratio * sqrt(k * m) (use half mass and dampingratio of 0.6)
; brake torque: m * a * r (use half mass, a = 1.5 m/s^2)
(def main-wheel-base {:sfsim.jolt/width 0.4064
                      :sfsim.jolt/radius (* 0.5 1.1303)
                      :sfsim.jolt/inertia 16.3690  ; Wheel weight 205 pounds, inertia of cylinder = 0.5 * mass * radius ^ 2
                      :sfsim.jolt/angular-damping 0.2
                      :sfsim.jolt/suspension-min-length (+ 0.8)
                      :sfsim.jolt/suspension-max-length (+ 0.8 0.8128)
                      :sfsim.jolt/stiffness 1915744.798
                      :sfsim.jolt/damping 415231.299
                      :sfsim.jolt/max-brake-torque 100000.0})
(def front-wheel-base {:sfsim.jolt/width 0.22352
                       :sfsim.jolt/radius (* 0.5 0.8128)
                       :sfsim.jolt/inertia 2.1839  ; Assuming same density as main wheel
                       :sfsim.jolt/angular-damping 0.2
                       :sfsim.jolt/suspension-min-length (+ 0.5)
                       :sfsim.jolt/suspension-max-length (+ 0.5 0.5419)
                       :sfsim.jolt/stiffness 1077473.882
                       :sfsim.jolt/damping 155702.159})
(def main-wheel-left (assoc main-wheel-base
                            :sfsim.jolt/position
                            (sub main-wheel-left-pos (vec3 0 0 (- ^double (:sfsim.jolt/suspension-max-length main-wheel-base) 0.8)))))
(def main-wheel-right (assoc main-wheel-base
                             :sfsim.jolt/position
                             (sub main-wheel-right-pos (vec3 0 0 (- ^double (:sfsim.jolt/suspension-max-length main-wheel-base) 0.8)))))
(def front-wheel (assoc front-wheel-base
                        :sfsim.jolt/position
                        (sub front-wheel-pos (vec3 0 0 (- ^double (:sfsim.jolt/suspension-max-length front-wheel-base) 0.5)))))
(def wheels [main-wheel-left main-wheel-right front-wheel])

(def tile-tree (planet/make-tile-tree))

(def split-orientations (quad-splits-orientations (:sfsim.planet/tilesize config/planet-config) 8))

(def buffer-initial-size (* 4 1024))
(def bitmap-font (gui/setup-font-texture (gui/make-bitmap-font "resources/fonts/b612.ttf" 512 512 18)))
(def gui (gui/make-nuklear-gui (:sfsim.gui/font bitmap-font) buffer-initial-size))
(gui/nuklear-dark-style gui)


(def position-data
  {:longitude (gui/edit-data "0.0" 32 :sfsim.gui/filter-float)
   :latitude  (gui/edit-data "0.0" 32 :sfsim.gui/filter-float)
   :height    (gui/edit-data "0.0" 32 :sfsim.gui/filter-float)})


(def time-data
  {:day    (gui/edit-data    "1" 3 :sfsim.gui/filter-decimal)
   :month  (gui/edit-data    "1" 3 :sfsim.gui/filter-decimal)
   :year   (gui/edit-data "2000" 5 :sfsim.gui/filter-decimal)
   :hour   (gui/edit-data   "12" 3 :sfsim.gui/filter-decimal)
   :minute (gui/edit-data    "0" 3 :sfsim.gui/filter-decimal)
   :second (gui/edit-data    "0" 3 :sfsim.gui/filter-decimal)})


(def mappings (atom default-mappings))

(def event-buffer (atom (make-event-buffer)))
(def state (make-initial-state))
(def old-state (atom @state))
(def input-handler (->InputHandler state gui mappings))


(GLFW/glfwSetCharCallback window (char-callback event-buffer))
(GLFW/glfwSetKeyCallback window (key-callback event-buffer))


(GLFW/glfwSetCursorPosCallback
  window
  (reify GLFWCursorPosCallbackI  ; do not simplify using a Clojure fn, because otherwise the uber jar build breaks
    (invoke
      [_this _window xpos ypos]
      (swap! event-buffer #(add-mouse-move-event % xpos ypos)))))


(GLFW/glfwSetMouseButtonCallback
  window
  (reify GLFWMouseButtonCallbackI  ; do not simplify using a Clojure fn, because otherwise the uber jar build breaks
    (invoke
      [_this _window button action mods]
      (let [cx    (double-array 1)
            cy    (double-array 1)]
        (GLFW/glfwGetCursorPos ^long _window cx cy)
        (let [x        (long (aget cx 0))
              y        (long (aget cy 0))]
          (swap! event-buffer #(add-mouse-button-event % button x y action mods)))))))


(def menu (atom nil))

(declare main-dialog)


(defmacro tabbing
  [gui edit idx cnt]
  `(do
     (when (and (@state :sfsim.input/focus-new) (= (mod (@state :sfsim.input/focus-new) ~cnt) ~idx))
       (Nuklear/nk_edit_focus (:sfsim.gui/context ~gui) Nuklear/NK_EDIT_ACTIVE)
       (swap! state dissoc :sfsim.input/focus-new))
     (when (= Nuklear/NK_EDIT_ACTIVE ~edit)
       (swap! state assoc :sfsim.input/focus ~idx))))


(defn position-from-lon-lat
  ^Vec3 [^double longitude ^double latitude ^double height]
  (let [point      (vec3 (* (cos longitude) (cos latitude)) (* (sin longitude) (cos latitude)) (sin latitude))
        min-radius (quadtree/distance-to-surface point
                                                 (:sfsim.planet/level config/planet-config)
                                                 (:sfsim.planet/tilesize config/planet-config)
                                                 (:sfsim.planet/radius config/planet-config)
                                                 split-orientations)
        radius     (+ height ^double (:sfsim.planet/radius config/planet-config))]
    (mult point (max radius ^double min-radius))))


(defn orientation-from-lon-lat
  [longitude latitude]
  (let [radius-vector (position-from-lon-lat longitude latitude 1.0)]
    (q/vector-to-vector-rotation (vec3 0 0 1) (sub radius-vector))))


(def pose {:position (position-from-lon-lat longitude latitude height) :orientation (orientation-from-lon-lat longitude latitude)})

(def convex-hulls-join (jolt/compound-of-convex-hulls-settings convex-hulls 0.1 (* 26.87036336765512 1.25)))
(def body (jolt/create-and-add-dynamic-body convex-hulls-join (vec3 0 0 0) (q/->Quaternion 1 0 0 0)))
(jolt/set-friction body 0.8)
(jolt/set-restitution body 0.25)
(def mass (jolt/get-mass body))
(def surface 198.0)
(def chord 10.0)
(def wingspan 20.75)
(def thrust (* ^double mass 25.0))

(def vehicle (atom nil))

(def current-time (+ (long (astro/now)) (/ -5.0 24.0) (/ 27.0 60.0 24.0)))

(def physics-state (atom {:sfsim.physics/domain :sfsim.physics/surface :sfsim.physics/body body}))
(physics/set-pose :sfsim.physics/surface physics-state (:position pose) (:orientation pose))
(physics/set-speed :sfsim.physics/surface physics-state (mult (q/rotate-vector (:orientation pose) (vec3 1 0 0)) speed) (vec3 0 0 0))
; (physics/set-pose :sfsim.physics/orbit physics-state (:position pose) (:orientation pose))
; (physics/set-speed :sfsim.physics/orbit physics-state (mult (q/rotate-vector (:orientation pose) (vec3 1 0 0)) speed) (vec3 0 0 0))

(jolt/optimize-broad-phase)

(def coords (atom nil))
(def mesh (atom nil))


(defn update-mesh!
  [position]
  (let [point  (cubemap/project-onto-cube position)
        face   (cubemap/determine-face point)
        j      (cubemap/cube-j face point)
        i      (cubemap/cube-i face point)
        c      (dissoc (quadtree/tile-coordinates j i
                                                  (:sfsim.planet/level config/planet-config)
                                                  (:sfsim.planet/tilesize config/planet-config))
                       :sfsim.quadtree/dy :sfsim.quadtree/dx)]
    (when (not= c @coords)
      (let [b      (:sfsim.quadtree/row c)
            a      (:sfsim.quadtree/column c)
            tile-y (:sfsim.quadtree/tile-y c)
            tile-x (:sfsim.quadtree/tile-x c)
            center (cubemap/tile-center face
                                        (:sfsim.planet/level config/planet-config) b a
                                        (:sfsim.planet/radius config/planet-config))
            m      (quadtree/create-local-mesh split-orientations face
                                               (:sfsim.planet/level config/planet-config)
                                               (:sfsim.planet/tilesize config/planet-config) b a tile-y tile-x
                                               (:sfsim.planet/radius config/planet-config) center)]
        (when @mesh (jolt/remove-and-destroy-body @mesh))
        (reset! coords c)
        (reset! mesh (jolt/create-and-add-static-body (jolt/mesh-settings m 5.9742e+24) center (q/->Quaternion 1 0 0 0)))
        (jolt/set-friction @mesh 0.8)
        (jolt/set-restitution @mesh 0.25)
        (jolt/optimize-broad-phase)))))


(defn joystick-dialog-item
  [gui sensor-type last-event text control sensor-name prompt]
  (let [[device sensor] (get-joystick-sensor-for-mapping @mappings sensor-type control)]
    (gui/layout-row gui 32 4
                    (gui/layout-row-push gui 0.2)
                    (gui/text-label gui text)
                    (gui/layout-row-push gui 0.1)
                    (when (and (gui/button-label gui "Clear") device)
                      (swap! mappings dissoc-in [:sfsim.input/joysticks :sfsim.input/devices device sensor-type sensor]))
                    (gui/layout-row-push gui 0.1)
                    (when (gui/button-label gui "Set")
                      (swap! state dissoc last-event)
                      (if (= (@state ::joystick-config) control)
                        (swap! state dissoc ::joystick-config)
                        (swap! state assoc ::joystick-config control)))
                    (when-let [[device-new sensor-new] (and (= (@state ::joystick-config) control) (@state last-event))]
                              (swap! mappings dissoc-in [:sfsim.input/joysticks :sfsim.input/devices device sensor-type sensor])
                              (swap! mappings assoc-in [:sfsim.input/joysticks :sfsim.input/devices device-new sensor-type sensor-new]
                                     control)
                              (swap! state dissoc ::joystick-config))
                    (gui/layout-row-push gui 0.6)
                    (gui/text-label gui (if (= (@state ::joystick-config) control)
                                          prompt
                                          (if device (format "%s %d of %s" sensor-name sensor device) "None"))))))


(defn joystick-dialog-axis-item
  [gui text control]
  (joystick-dialog-item gui :sfsim.input/axes :sfsim.input/last-joystick-axis text control "Axis" "Move axis to set"))


(defn joystick-dialog-button-item
  [gui text control]
  (joystick-dialog-item gui :sfsim.input/buttons :sfsim.input/last-joystick-button text control "Button" "Press button to set"))


(defn joystick-dialog
  [gui ^long window-width ^long window-height]
  (gui/nuklear-window gui "Joystick" (quot (- window-width 640) 2) (quot (- window-height (* 37 12)) 2) 640 (* 37 12) true
                      (joystick-dialog-axis-item gui "Aileron" :sfsim.input/aileron)
                      (joystick-dialog-axis-item gui "Elevator" :sfsim.input/elevator)
                      (joystick-dialog-axis-item gui "Rudder" :sfsim.input/rudder)
                      (joystick-dialog-axis-item gui "Throttle" :sfsim.input/throttle)
                      (joystick-dialog-axis-item gui "Throttle Increment" :sfsim.input/throttle-increment)
                      (gui/layout-row gui 32 2
                                      (gui/layout-row-push gui 0.2)
                                      (gui/text-label gui "Dead Zone")
                                      (gui/layout-row-push gui 0.7)
                                      (swap! mappings update-in [:sfsim.input/joysticks :sfsim.input/dead-zone]
                                             (fn [dead-zone]
                                                 (gui/slider-float gui 0.0 dead-zone 1.0 (/ 1.0 1024.0))))
                                      (gui/layout-row-push gui 0.1)
                                      (gui/text-label gui (format "%5.3f" (get-in @mappings [:sfsim.input/joysticks :sfsim.input/dead-zone]))))
                      (joystick-dialog-button-item gui "Gear" :sfsim.input/gear)
                      (joystick-dialog-button-item gui "Air Brake" :sfsim.input/air-brake)
                      (joystick-dialog-button-item gui "Brake" :sfsim.input/brake)
                      (joystick-dialog-button-item gui "Parking Brake" :sfsim.input/parking-brake)
                      (gui/layout-row-dynamic gui 32 2)
                      (when (gui/button-label gui "Save")
                        (config/write-user-config "joysticks.edn" (@mappings :sfsim.input/joysticks))
                        (reset! menu main-dialog))
                      (when (gui/button-label gui "Close")
                        (reset! menu main-dialog))))


(defn location-dialog-get
  [position-data]
  (let [longitude   (to-radians (Double/parseDouble (gui/edit-get (:longitude position-data))))
        latitude    (to-radians (Double/parseDouble (gui/edit-get (:latitude position-data))))
        height      (Double/parseDouble (gui/edit-get (:height position-data)))
        position    (position-from-lon-lat longitude latitude height)
        orientation (orientation-from-lon-lat longitude latitude)]
    {:position position :orientation orientation}))


(defn location-dialog-set
  [position-data ^double time-delta ^double t0]
  (let [t         (+ time-delta (/ ^double t0 86400.0) ^double astro/T0)
        position  (physics/get-position :sfsim.physics/surface t physics-state)
        longitude (atan2 (.y ^Vec3 position) (.x ^Vec3 position))
        latitude  (atan2 (.z ^Vec3 position) (hypot (.x ^Vec3 position) (.y ^Vec3 position)))
        height    (- (mag position) 6378000.0)]
    (gui/edit-set (:longitude position-data) (format "%.5f" (to-degrees longitude)))
    (gui/edit-set (:latitude position-data) (format "%.5f" (to-degrees latitude)))
    (gui/edit-set (:height position-data) (format "%.1f" height))))


(defn location-dialog
  [gui ^long window-width ^long window-height]
  (gui/nuklear-window gui "Location" (quot (- window-width 320) 2) (quot (- window-height (* 37 5)) 2) 320 (* 37 5) true
                      (gui/layout-row-dynamic gui 32 2)
                      (gui/text-label gui "Longitude (East)")
                      (tabbing gui (gui/edit-field gui (:longitude position-data)) 0 3)
                      (gui/text-label gui "Latitude (North)")
                      (tabbing gui (gui/edit-field gui (:latitude position-data)) 1 3)
                      (gui/text-label gui "Height")
                      (tabbing gui (gui/edit-field gui (:height position-data)) 2 3)
                      (when (gui/button-label gui "Set")
                        (let [pose (location-dialog-get position-data)]
                          (physics/set-pose :sfsim.physics/surface physics-state (:position pose) (:orientation pose))
                          ; (reset! camera-orientation (q/* (:orientation pose)
                          ;                                 (q/rotation (to-radians -90) (vec3 1 0 0))))
                          ))
                      (when (gui/button-label gui "Close")
                        (reset! menu main-dialog))))


(def t0 (atom (GLFW/glfwGetTime)))
(def time-delta (atom (- ^double current-time (/ ^double @t0 86400.0))))

(def camera-dx (atom 0.0))
(def camera-dy (atom 0.0))

(defn datetime-dialog-get
  ^double [time-data ^double t0]
  (let [day    (Integer/parseInt (trim (gui/edit-get (:day time-data))))
        month  (Integer/parseInt (trim (gui/edit-get (:month time-data))))
        year   (Integer/parseInt (trim (gui/edit-get (:year time-data))))
        hour   (Integer/parseInt (trim (gui/edit-get (:hour time-data))))
        minute (Integer/parseInt (trim (gui/edit-get (:minute time-data))))
        sec    (Integer/parseInt (trim (gui/edit-get (:second time-data))))
        jd     (astro/julian-date #:sfsim.astro{:year year :month month :day day})
        clock  (/ (+ (/ (+ (/ sec 60.0) minute) 60.0) hour) 24.0)]
    (- (+ (- jd ^double astro/T0 0.5) clock) (/ t0 86400.0))))


(defn datetime-dialog-set
  [time-data ^double time-delta ^double t0]
  (let [t     (+ time-delta (/ ^double t0 86400.0))
        t     (+ ^double astro/T0 t 0.5)
        date  (astro/calendar-date (int t))
        clock (astro/clock-time (- t (int t)))]
    (gui/edit-set (:day time-data) (format "%2d" (:sfsim.astro/day date)))
    (gui/edit-set (:month time-data) (format "%2d" (:sfsim.astro/month date)))
    (gui/edit-set (:year time-data) (format "%4d" (:sfsim.astro/year date)))
    (gui/edit-set (:hour time-data) (format "%2d" (:sfsim.astro/hour clock)))
    (gui/edit-set (:minute time-data) (format "%2d" (:sfsim.astro/minute clock)))
    (gui/edit-set (:second time-data) (format "%2d" (:sfsim.astro/second clock)))))


(defn datetime-dialog
  [gui ^long window-width ^long window-height]
  (gui/nuklear-window gui "Date and Time" (quot (- window-width 320) 2) (quot (- window-height (* 37 4)) 2) 320 (* 37 4) true
                      (gui/layout-row gui 32 6
                                      (gui/layout-row-push gui 0.4)
                                      (gui/text-label gui "Date")
                                      (gui/layout-row-push gui 0.15)
                                      (tabbing gui (gui/edit-field gui (:day time-data)) 0 6)
                                      (gui/layout-row-push gui 0.05)
                                      (gui/text-label gui "/")
                                      (gui/layout-row-push gui 0.15)
                                      (tabbing gui (gui/edit-field gui (:month time-data)) 1 6)
                                      (gui/layout-row-push gui 0.05)
                                      (gui/text-label gui "/")
                                      (gui/layout-row-push gui 0.2)
                                      (tabbing gui (gui/edit-field gui (:year time-data)) 2 6))
                      (gui/layout-row gui 32 6
                                      (gui/layout-row-push gui 0.45)
                                      (gui/text-label gui "Time")
                                      (gui/layout-row-push gui 0.15)
                                      (tabbing gui (gui/edit-field gui (:hour time-data)) 3 6)
                                      (gui/layout-row-push gui 0.05)
                                      (gui/text-label gui ":")
                                      (gui/layout-row-push gui 0.15)
                                      (tabbing gui (gui/edit-field gui (:minute time-data)) 4 6)
                                      (gui/layout-row-push gui 0.05)
                                      (gui/text-label gui ":")
                                      (gui/layout-row-push gui 0.14999)
                                      (tabbing gui (gui/edit-field gui (:second time-data)) 5 6))
                      (gui/layout-row-dynamic gui 32 2)
                      (when (gui/button-label gui "Set")
                        (reset! time-delta (datetime-dialog-get time-data @t0)))
                      (when (gui/button-label gui "Close")
                        (reset! menu main-dialog))))


(defn main-dialog
  [gui ^long window-width ^long window-height]
  (gui/nuklear-window gui (format "sfsim %s" version)
                      (quot (- window-width 320) 2) (quot (- window-height (* 37 6)) 2) 320 (* 37 6) true
                      (gui/layout-row-dynamic gui 32 1)
                      (when (gui/button-label gui "Joystick")
                        (reset! menu joystick-dialog))
                      (when (gui/button-label gui "Location")
                        (location-dialog-set position-data @time-delta @t0)
                        (reset! menu location-dialog))
                      (when (gui/button-label gui "Date/Time")
                        (datetime-dialog-set time-data @time-delta @t0)
                        (reset! menu datetime-dialog))
                      (when (gui/button-label gui "Resume")
                        (swap! state assoc :sfsim.input/menu nil))
                      (when (gui/button-label gui "Quit")
                        (GLFW/glfwSetWindowShouldClose window true))))


(defn stick
  [gui aileron elevator rudder throttle]
  (let [stack (MemoryStack/stackPush)
        rect (NkRect/malloc stack)
        rgb  (NkColor/malloc stack)]
    (gui/nuklear-window gui "Yoke" 10 10 80 80 false
                        (let [canvas (Nuklear/nk_window_get_canvas (:sfsim.gui/context gui))]
                          (gui/layout-row-dynamic gui 80 1)
                          (Nuklear/nk_widget rect (:sfsim.gui/context gui))
                          (Nuklear/nk_fill_circle canvas
                                                  (Nuklear/nk_rect (- 45 (* ^double aileron 30)) (- 45 (* ^double elevator 30)) 10 10 rect)
                                                  (Nuklear/nk_rgb 255 0 0 rgb))))
    (gui/nuklear-window gui "Rudder" 10 95 80 20 false
                        (let [canvas (Nuklear/nk_window_get_canvas (:sfsim.gui/context gui))]
                          (gui/layout-row-dynamic gui 20 1)
                          (Nuklear/nk_widget rect (:sfsim.gui/context gui))
                          (Nuklear/nk_fill_circle canvas
                                                  (Nuklear/nk_rect (- 45 (* ^double rudder 30)) 100 10 10 rect)
                                                  (Nuklear/nk_rgb 255 0 255 rgb))))
    (gui/nuklear-window gui "Throttle" 95 10 20 80 false
                        (let [canvas (Nuklear/nk_window_get_canvas (:sfsim.gui/context gui))]
                          (gui/layout-row-dynamic gui 80 1)
                          (Nuklear/nk_widget rect (:sfsim.gui/context gui))
                          (Nuklear/nk_fill_circle canvas
                                                  (Nuklear/nk_rect 100 (- 75 (* 60 ^double throttle)) 10 10 rect)
                                                  (Nuklear/nk_rgb 255 255 255 rgb)))))
  (MemoryStack/stackPop))



(def camera-relative-position (atom (vec3 0 0 0)))
(def dist (atom 60.0))
(def camera-roll (atom 0.0))
(def camera-pitch (atom 10.0))
(def camera-yaw (atom 0.0))
(def camera-target-roll (atom 0.0))
(def camera-target-pitch (atom -10.0))
(def camera-target-yaw (atom 0.0))

(def camera-position (atom nil))
(def camera-orientation (atom nil))

(defn get-camera-pose
  [physics-state jd-ut dt state]
  (let [position           (physics/get-position :sfsim.physics/surface jd-ut physics-state)
        orientation        (physics/get-orientation :sfsim.physics/surface jd-ut physics-state)
        speed              (physics/get-linear-speed :sfsim.physics/surface jd-ut physics-state)
        up                 (normalize position)
        direction          (normalize (add speed (q/rotate-vector orientation (vec3 10 0 0))))
        forward            (normalize (sub direction (mult up (dot direction up))))
        right              (normalize (cross forward up))
        horizon            (cols->mat right up (sub forward))
        weight-previous    (pow 0.25 dt)
        camera-delta-roll  (* ^double dt 100.0 ^double (@state :sfsim.input/camera-rotate-z))
        camera-delta-yaw   (* ^double dt 100.0 ^double (@state :sfsim.input/camera-rotate-y))
        camera-delta-pitch (* ^double dt 100.0 ^double (@state :sfsim.input/camera-rotate-x))
        distance           (swap! dist * (exp (* ^double dt ^double (@state :sfsim.input/camera-distance-change))))
        target-roll        (swap! camera-target-roll + camera-delta-roll)  ; TODO: wrap target and current when leaving [0, 360] range
        target-pitch       (swap! camera-target-pitch + camera-delta-pitch)
        target-yaw         (swap! camera-target-yaw + camera-delta-yaw)
        current-roll       (swap! camera-roll #(+ (* ^double % weight-previous) (* ^double target-roll (- 1.0 weight-previous))))
        current-pitch      (swap! camera-pitch #(+ (* ^double % weight-previous) (* ^double target-pitch (- 1.0 weight-previous))))
        current-yaw        (swap! camera-yaw #(+ (* ^double % weight-previous) (* ^double target-yaw (- 1.0 weight-previous))))
        rz                 (rotation-z (to-radians target-roll))
        rx                 (rotation-x (to-radians target-pitch))
        ry                 (rotation-y (to-radians target-yaw))
        target-matrix      (mulm horizon (mulm ry (mulm rx rz)))
        rz                 (rotation-z (to-radians current-roll))
        rx                 (rotation-x (to-radians current-pitch))
        ry                 (rotation-y (to-radians current-yaw))
        camera-matrix      (mulm horizon (mulm ry (mulm rx rz)))
        camera-orientation (matrix->quaternion camera-matrix)
        relative-target    (mulv target-matrix (vec3 0 0 distance))
        relative-position  (swap! camera-relative-position
                                  #(add (mult % weight-previous) (mult relative-target (- 1.0 weight-previous))))]
    [(add position relative-position) camera-orientation]))


(defn info
  [gui ^long h ^String text]
  (gui/nuklear-window gui "Information" 10 (- h 42) 640 32 false
                      (gui/layout-row-dynamic gui 32 1)
                      (gui/text-label gui text)))


(def frame-index (atom 0))
(def wheel-angles (atom [0.0 0.0 0.0]))
(def suspension (atom [1.0 1.0 1.0]))


(def gear (atom 1.0))
(def air-brake (atom 0.0))


(def frametime (atom 0.25))


(defn -main
  "Space flight simulator main function"
  [& _args]
  (prof/profile
  (let [n  (atom 0)
        w  (int-array 1)
        h  (int-array 1)]
    (while (and (not (GLFW/glfwWindowShouldClose window)) (or (not playback) (< ^long @n (count @recording))))
      (when (not= (@state :sfsim.input/fullscreen) (@old-state :sfsim.input/fullscreen))
        (let [monitor (GLFW/glfwGetPrimaryMonitor)
              mode (GLFW/glfwGetVideoMode monitor)
              desktop-width (.width ^GLFWVidMode mode)
              desktop-height (.height ^GLFWVidMode mode)]
          (if (@state :sfsim.input/fullscreen)
            (GLFW/glfwSetWindowMonitor window monitor 0 0 desktop-width desktop-height GLFW/GLFW_DONT_CARE)
            (GLFW/glfwSetWindowMonitor window 0 (quot (- desktop-width 854) 2) (quot (- desktop-height 480) 2) 854 480 GLFW/GLFW_DONT_CARE))))
      (GLFW/glfwGetWindowSize ^long window ^ints w ^ints h)
      (reset! window-width (aget w 0))
      (reset! window-height (aget h 0))
      (let [t1       (GLFW/glfwGetTime)
            dt       (if fix-fps
                       (do (Thread/sleep (long (* 1000.0 (max 0.0 ^double (- (/ 1.0 ^double fix-fps) (- ^double t1 ^double @t0)))))) (/ 1.0 ^double fix-fps))
                       (- t1 ^double @t0))
            jd-ut    (+ ^double @time-delta (/ ^double @t0 86400.0) ^double astro/T0)
            aileron  (@state :sfsim.input/aileron)
            elevator (@state :sfsim.input/elevator)
            rudder   (@state :sfsim.input/rudder)
            throttle (@state :sfsim.input/throttle)
            brake    (if (@state :sfsim.input/brake) 1.0 (if (@state :sfsim.input/parking-brake) 0.1 0.0))]
        (planet/update-tile-tree planet-renderer tile-tree @window-width
                                 (physics/get-position :sfsim.physics/surface jd-ut physics-state))
        (if (@state :sfsim.input/menu)
          (swap! menu #(or % main-dialog))
          (reset! menu nil))
        (if playback
          (let [frame (nth @recording @n)]
            (reset! time-delta (/ (- ^double (:timeseconds frame) ^double @t0) 86400.0))
            (physics/set-pose :sfsim.physics/surface physics-state (:position frame) (:orientation frame))
            (reset! camera-position (:camera-position frame))
            (reset! camera-orientation (:camera-orientation frame))
            (reset! camera-dx (:camera-dx frame))
            (reset! camera-dy (:camera-dy frame))
            (reset! dist (:dist frame))
            (reset! gear (:gear frame))
            (reset! wheel-angles (:wheel-angles frame))
            (reset! suspension (:suspension frame)))
          (do
            (if (@state :sfsim.input/pause)
              (when (@state :sfsim.input/air-brake)
                (let [position      (physics/get-position :sfsim.physics/surface jd-ut physics-state)
                      speed         (mag (physics/get-linear-speed :sfsim.physics/surface jd-ut physics-state))
                      orientation   (physics/get-orientation :sfsim.physics/surface jd-ut physics-state)
                      orientation   (q/* orientation (q/rotation (* ^double dt -1.0 ^double elevator) (vec3 0 1 0)))
                      orientation   (q/* orientation (q/rotation (* ^double dt -1.0 ^double rudder  ) (vec3 0 0 1)))
                      orientation   (q/* orientation (q/rotation (* ^double dt -1.0 ^double aileron ) (vec3 1 0 0)))
                      position      (add position (mult (q/rotate-vector orientation (vec3 1 0 0)) (* ^double dt 1000.0 ^double throttle)))]
                  (physics/set-pose :sfsim.physics/surface physics-state position orientation)
                  (physics/set-speed :sfsim.physics/surface physics-state (mult (q/rotate-vector orientation (vec3 1 0 0)) speed)
                                     (vec3 0 0 0))))
              (do
                (if (@state :sfsim.input/air-brake)
                  (swap! air-brake + (* ^double dt 2.0))
                  (swap! air-brake - (* ^double dt 2.0)))
                (swap! air-brake min 1.0)
                (swap! air-brake max 0.0)
                (if (@state :sfsim.input/gear-down)
                  (swap! gear + (* ^double dt 0.5))
                  (swap! gear - (* ^double dt 0.5)))
                (swap! gear min 1.0)
                (swap! gear max 0.0)
                (if (= ^double @gear 1.0)
                  (when (not @vehicle)
                    (reset! vehicle (jolt/create-and-add-vehicle-constraint body (vec3 0 0 -1) (vec3 1 0 0) wheels)))
                  (when @vehicle
                    (jolt/remove-and-destroy-constraint @vehicle)
                    (reset! vehicle nil)))
                (when @vehicle (jolt/set-brake-input @vehicle brake))
                (let [height    (- (mag (physics/get-position :sfsim.physics/surface jd-ut physics-state))
                                   ^double (:sfsim.planet/radius config/planet-config))]
                  (physics/set-domain (if (>= height ^double (:sfsim.planet/space-boundary config/planet-config))
                                        :sfsim.physics/orbit
                                        :sfsim.physics/surface)
                                      jd-ut physics-state)
                  (update-mesh! (physics/get-position :sfsim.physics/surface jd-ut physics-state))
                  (let [loads (aerodynamics/aerodynamic-loads height
                                                              (physics/get-orientation :sfsim.physics/surface jd-ut physics-state)
                                                              (physics/get-linear-speed :sfsim.physics/surface jd-ut physics-state)
                                                              (physics/get-angular-speed :sfsim.physics/surface jd-ut physics-state)
                                                              (mult (vec3 aileron elevator rudder) (to-radians 20))
                                                              @gear
                                                              @air-brake)]
                    (physics/add-force :sfsim.physics/surface jd-ut physics-state
                                       (q/rotate-vector (physics/get-orientation :sfsim.physics/surface jd-ut physics-state)
                                                        (vec3 (* ^double throttle ^double thrust) 0 0)))
                    (physics/add-force :sfsim.physics/surface jd-ut physics-state (:sfsim.aerodynamics/forces loads))
                    (physics/add-torque :sfsim.physics/surface jd-ut physics-state (:sfsim.aerodynamics/moments loads))
                    (physics/update-state physics-state dt (physics/gravitation (vec3 0 0 0) earth-mass))))
                (reset! wheel-angles (if @vehicle
                                       [(mod (/ ^double (jolt/get-wheel-rotation-angle @vehicle 0) (* 2.0 PI)) 1.0)
                                        (mod (/ ^double (jolt/get-wheel-rotation-angle @vehicle 1) (* 2.0 PI)) 1.0)
                                        (mod (/ ^double (jolt/get-wheel-rotation-angle @vehicle 2) (* 2.0 PI)) 1.0)]
                                       [0.0 0.0 0.0]))
                (reset! suspension (if @vehicle
                                     [(/ (- ^double (jolt/get-suspension-length @vehicle 0) 0.8) 0.8128)
                                      (/ (- ^double (jolt/get-suspension-length @vehicle 1) 0.8) 0.8128)
                                      (+ 1 (/ (- ^double (jolt/get-suspension-length @vehicle 2) 0.5) 0.5419))]
                                     [1.0 1.0 1.0]))
                (when @recording
                  (let [[origin camera-orientation] (get-camera-pose physics-state jd-ut dt state)
                        frame {:timeseconds (+ (* ^double @time-delta 86400.0) ^double @t0)
                               :position (physics/get-position :sfsim.physics/surface jd-ut physics-state)
                               :orientation (physics/get-orientation :sfsim.physics/surface jd-ut physics-state)
                               :camera-position origin
                               :camera-orientation camera-orientation
                               :camera-dx @camera-dx
                               :camera-dy @camera-dy
                               :dist @dist
                               :gear @gear
                               :wheel-angles (if @vehicle
                                               [(mod (/ ^double (jolt/get-wheel-rotation-angle @vehicle 0) (* 2 PI)) 1.0)
                                                (mod (/ ^double (jolt/get-wheel-rotation-angle @vehicle 1) (* 2 PI)) 1.0)
                                                (mod (/ ^double (jolt/get-wheel-rotation-angle @vehicle 2) (* 2 PI)) 1.0)]
                                               [0.0 0.0 0.0])
                               :suspension (if @vehicle
                                             [(/ (- ^double (jolt/get-suspension-length @vehicle 0) 0.8) 0.8128)
                                              (/ (- ^double (jolt/get-suspension-length @vehicle 1) 0.8) 0.8128)
                                              (+ 1 (/ (- ^double (jolt/get-suspension-length @vehicle 2) 0.5) 0.5419))]
                                             [1.0 1.0 1.0])}]
                    (swap! recording conj frame)))))
            (swap! camera-dx + (* ^double dt ^double (@state :sfsim.input/camera-shift-x)))
            (swap! camera-dy + (* ^double dt ^double (@state :sfsim.input/camera-shift-y)))))
        (let [object-position    (physics/get-position :sfsim.physics/surface jd-ut physics-state)
              [origin camera-orientation] (if playback [@camera-position @camera-orientation]
                                            (get-camera-pose physics-state jd-ut dt state))
              icrs-to-earth      (inverse (astro/earth-to-icrs jd-ut))
              sun-pos            (earth-sun jd-ut)
              light-direction    (normalize (mulv icrs-to-earth sun-pos))
              planet-render-vars (planet/make-planet-render-vars config/planet-config cloud-data config/render-config
                                                                 @window-width @window-height origin camera-orientation
                                                                 light-direction)
              scene-render-vars  (model/make-scene-render-vars config/render-config @window-width @window-height origin
                                                               camera-orientation light-direction object-position
                                                               config/object-radius)
              shadow-render-vars (joined-render-vars planet-render-vars scene-render-vars)
              shadow-vars        (opacity/opacity-and-shadow-cascade opacity-renderer planet-shadow-renderer shadow-data
                                                                     cloud-data shadow-render-vars
                                                                     (planet/get-current-tree tile-tree) opacity-base)
              object-to-world    (transformation-matrix
                                   (quaternion->matrix (physics/get-orientation :sfsim.physics/surface jd-ut physics-state))
                                   object-position)
              wheels-scene       (if (= ^double @gear 1.0)
                                   (model/apply-transforms
                                     scene
                                     (model/animations-frame
                                       model
                                       {"GearLeft" (nth @suspension 0)
                                        "GearRight" (nth @suspension 1)
                                        "GearFront" (nth @suspension 2)
                                        "WheelLeft" (nth @wheel-angles 0)
                                        "WheelRight" (nth @wheel-angles 1)
                                        "WheelFront" (nth @wheel-angles 2)}))
                                   (if @vehicle
                                     (model/apply-transforms
                                       scene
                                       (model/animations-frame
                                         model
                                         {"GearLeft" (- 2.0 ^double @gear)
                                          "GearRight" (- 2.0 ^double @gear)
                                          "GearFront" (- 3.0 ^double @gear)
                                          "WheelLeft" (nth @wheel-angles 0)
                                          "WheelRight" (nth @wheel-angles 1)
                                          "WheelFront" (nth @wheel-angles 2)}))
                                     (model/apply-transforms
                                       scene
                                       (model/animations-frame
                                         model
                                         {"GearLeft" (- 2.0 ^double @gear)
                                          "GearRight" (- 2.0 ^double @gear)
                                          "GearFront" (- 3.0 ^double @gear)}))))
              moved-scene        (assoc-in wheels-scene [:sfsim.model/root :sfsim.model/transform]
                                           (mulm object-to-world gltf-to-aerodynamic))
              object-shadow      (model/scene-shadow-map scene-shadow-renderer light-direction moved-scene)
              clouds             (texture-render-color-depth
                                   (quot ^long (:sfsim.render/window-width planet-render-vars) 2)
                                   (quot ^long (:sfsim.render/window-height planet-render-vars) 2)
                                   true
                                   (clear (vec3 0 0 0) 1.0)
                                   ;; Render clouds in front of planet
                                   (planet/render-cloud-planet cloud-planet-renderer planet-render-vars shadow-vars
                                                               (planet/get-current-tree tile-tree))
                                   ;; Render clouds above the horizon
                                   (planet/render-cloud-atmosphere cloud-atmosphere-renderer planet-render-vars shadow-vars))]
          (onscreen-render window
                           (if (< ^double (:sfsim.render/z-near scene-render-vars) ^double (:sfsim.render/z-near planet-render-vars))
                             (with-stencils
                               (clear (vec3 0 1 0) 1.0 0)
                               ;; Render model
                               (write-to-stencil-buffer)
                               (model/render-scenes scene-renderer scene-render-vars shadow-vars [object-shadow] [moved-scene])
                               (clear)  ; Only clear depth buffer
                               ;; Render planet with cloud overlay
                               (mask-with-stencil-buffer)
                               (planet/render-planet planet-renderer planet-render-vars shadow-vars [] clouds
                                                     (planet/get-current-tree tile-tree))
                               ;; Render atmosphere with cloud overlay
                               (atmosphere/render-atmosphere atmosphere-renderer planet-render-vars clouds))
                             (do
                               (clear (vec3 0 1 0) 1.0)
                               ;; Render model
                               (model/render-scenes scene-renderer planet-render-vars shadow-vars [object-shadow] [moved-scene])
                               ;; Render planet with cloud overlay
                               (planet/render-planet planet-renderer planet-render-vars shadow-vars [object-shadow] clouds
                                                     (planet/get-current-tree tile-tree))
                               ;; Render atmosphere with cloud overlay
                               (atmosphere/render-atmosphere atmosphere-renderer planet-render-vars clouds)))
                           (setup-rendering @window-width @window-height :sfsim.render/noculling false)
                           (when @menu
                             (@menu gui @window-width @window-height))
                           (swap! frametime (fn [^double x] (+ (* 0.95 x) (* 0.05 ^double dt))))
                           (when (not playback)
                             (stick gui aileron elevator rudder throttle)
                             (info gui @window-height
                                   (format "\rheight = %10.1f m, speed = %7.1f m/s, fps = %6.1f%s%s%s"
                                           (- (mag object-position) ^double (:sfsim.planet/radius config/planet-config))
                                           (mag (:sfsim.physics/display-speed @physics-state))
                                           (/ 1.0 ^double @frametime)
                                           (if (@state :sfsim.input/brake) ", brake" (if (@state :sfsim.input/parking-brake) ", parking brake" ""))
                                           (if (@state :sfsim.input/air-brake) ", air brake" "")
                                           (if (@state :sfsim.input/pause) ", pause" ""))))
                           (gui/render-nuklear-gui gui @window-width @window-height))
          (destroy-texture clouds)
          (model/destroy-scene-shadow-map object-shadow)
          (opacity/destroy-opacity-and-shadow shadow-vars)
          (when playback
            (let [buffer (java.nio.ByteBuffer/allocateDirect (* 4 ^long @window-width ^long @window-height))
                  data   (byte-array (* 4 ^long @window-width ^long @window-height))]
              (GL11/glFlush)
              (GL11/glFinish)
              (GL11/glReadPixels 0 0 ^long @window-width ^long @window-height GL11/GL_RGBA GL11/GL_UNSIGNED_BYTE buffer)
              (.get buffer data)
              (spit-png (format "frame%06d.png" @frame-index) {:sfsim.image/data data
                                                               :sfsim.image/width @window-width
                                                               :sfsim.image/height @window-height
                                                               :sfsim.image/channels 4} true)
              (swap! frame-index inc))))
        (reset! old-state @state)
        (Nuklear/nk_input_begin (:sfsim.gui/context gui))
        (GLFW/glfwPollEvents)
        (swap! event-buffer joysticks-poll)
        (Nuklear/nk_input_end (:sfsim.gui/context gui))
        (swap! event-buffer #(process-events % input-handler))
        (swap! n inc)
        (if fix-fps (reset! t0 (GLFW/glfwGetTime)) (swap! t0 + dt)))))
  (planet/destroy-tile-tree tile-tree)
  (model/destroy-scene scene)
  (model/destroy-scene-shadow-renderer scene-shadow-renderer)
  (model/destroy-scene-renderer scene-renderer)
  (atmosphere/destroy-atmosphere-renderer atmosphere-renderer)
  (planet/destroy-planet-renderer planet-renderer)
  (planet/destroy-cloud-atmosphere-renderer cloud-atmosphere-renderer)
  (atmosphere/destroy-atmosphere-luts atmosphere-luts)
  (clouds/destroy-cloud-data cloud-data)
  (planet/destroy-cloud-planet-renderer cloud-planet-renderer)
  (planet/destroy-planet-shadow-renderer planet-shadow-renderer)
  (opacity/destroy-opacity-renderer opacity-renderer)
  (gui/destroy-nuklear-gui gui)
  (gui/destroy-font-texture bitmap-font)
  (destroy-window window)
  (jolt/jolt-destroy)
  (GLFW/glfwTerminate)
  (when (and (not playback) @recording)
    (spit "recording.edn" (with-out-str (pprint @recording)))))
  (prof/serve-ui 8080))<|MERGE_RESOLUTION|>--- conflicted
+++ resolved
@@ -8,12 +8,8 @@
   "Space flight simulator main program."
   (:gen-class)
   (:require
-<<<<<<< HEAD
-    [clojure.math :refer (PI cos sin atan2 hypot to-radians to-degrees exp sqrt)]
+    [clojure.math :refer (PI cos sin atan2 hypot to-radians to-degrees exp sqrt pow)]
     [clj-async-profiler.core :as prof]
-=======
-    [clojure.math :refer (PI cos sin atan2 hypot to-radians to-degrees exp sqrt pow)]
->>>>>>> cf650348
     [clojure.edn]
     [clojure.pprint :refer (pprint)]
     [clojure.string :refer (trim)]

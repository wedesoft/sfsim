--- conflicted
+++ resolved
@@ -14,16 +14,11 @@
 (set! *unchecked-math* :warn-on-boxed)
 (set! *warn-on-reflection* true)
 
-<<<<<<< HEAD
 (def tmpdir (System/getenv "TEMP"))
-=======
-
-(def tmpdir "/tmp")
 (def separator "/")
 (def appdata (str (System/getenv "HOME") separator ".config"))
 (def sfsim-data (str appdata separator "sfsim"))
 
->>>>>>> eebe6564
 
 (def config (immuconf/load "resources/config.edn"))
 

(ns sfsim.t-gui
    (:require [midje.sweet :refer :all]
              [malli.instrument :as mi]
              [malli.dev.pretty :as pretty]
              [fastmath.vector :refer (vec3 vec4)]
              [fastmath.matrix :refer (eye)]
              [sfsim.conftest :refer (is-image roughly-vector)]
              [sfsim.render :refer :all]
              [sfsim.texture :refer :all]
              [sfsim.image :refer :all]
              [sfsim.gui :refer :all]
              [sfsim.util :refer :all])
    (:import [org.lwjgl BufferUtils]
             [org.lwjgl.system MemoryUtil MemoryStack]
             [org.lwjgl.opengl GL11 GL12 GL14 GL15 GL30]
             [org.lwjgl.nuklear Nuklear NkAllocator NkContext NkUserFont NkBuffer NkRect NkConvertConfig NkPluginAllocI
              NkPluginFreeI NkDrawVertexLayoutElement]
             [org.lwjgl.stb STBTTFontinfo STBTTPackedchar STBTruetype STBTTPackContext]
             [org.lwjgl.glfw GLFW]))

(mi/collect! {:ns ['sfsim.gui]})
(mi/instrument! {:report (pretty/thrower)})

(GLFW/glfwInit)

(defmacro gui-offscreen-render
  [width height & body]
  `(with-invisible-window
     (let [tex# (make-empty-texture-2d :sfsim.texture/linear :sfsim.texture/clamp GL11/GL_RGB8 ~width ~height)]
       (framebuffer-render ~width ~height :sfsim.render/noculling nil [tex#] ~@body)
       (let [img# (texture->image tex#)]
         (destroy-texture tex#)
         img#))))

(tabular "Instantiate GUI program"
         (fact
           (with-invisible-window
             (let [indices  [0 1 3 2]
                   vertices [-1.0 -1.0 0.5 0.5 ?r1 ?g1 ?b1 ?a1,
                              1.0 -1.0 0.5 0.5 ?r1 ?g1 ?b1 ?a1,
                             -1.0  1.0 0.5 0.5 ?r1 ?g1 ?b1 ?a1,
                              1.0  1.0 0.5 0.5 ?r1 ?g1 ?b1 ?a1]
                   program  (make-gui-program)
                   vao      (make-vertex-array-object program indices vertices ["position" 2 "texcoord" 2 "color" 4])
                   tex      (make-rgb-texture :sfsim.texture/linear :sfsim.texture/clamp
                                              #:sfsim.image{:width 1 :height 1 :data (byte-array [?r2 ?g2 ?b2 ?a2]) :channels 4})
                   output   (texture-render-color 1 1 true
                                                  (use-program program)
                                                  (uniform-matrix4 program "projection" (eye 4))
                                                  (uniform-sampler program "tex" 0)
                                                  (use-textures {0 tex})
                                                  (render-quads vao))
                   img      (rgba-texture->vectors4 output)]
               (destroy-texture output)
               (destroy-texture tex)
               (destroy-vertex-array-object vao)
               (destroy-program program)
               (get-vector4 img 0 0))) => (roughly-vector (vec4 ?r3 ?g3 ?b3 ?a3) 1e-6))
         ?r1 ?g1 ?b1 ?a1 ?r2 ?g2 ?b2 ?a2 ?r3 ?g3 ?b3 ?a3
         0.0 0.0 0.0 0.0  -1  -1  -1  -1 0.0 0.0 0.0 0.0
         1.0 1.0 1.0 1.0  -1  -1  -1  -1 1.0 1.0 1.0 1.0
         1.0 1.0 1.0 1.0   0   0   0   0 0.0 0.0 0.0 1.0)

(fact "Test GUI transformation matrix"
     (gui-offscreen-render 160 120
       (let [indices  [0 2 3 1]
             vertices [  0   0 0.5 0.5 0 0 0 1
                       160   0 0.5 0.5 1 0 0 1
                         0 120 0.5 0.5 0 1 0 1
                       160 120 0.5 0.5 0 0 1 1]
             program  (make-gui-program)
             vao      (make-vertex-array-object program indices vertices ["position" 2 "texcoord" 2 "color" 4])
             tex      (make-rgb-texture :sfsim.texture/linear :sfsim.texture/clamp
                                        #:sfsim.image{:width 1 :height 1 :data (byte-array [-1 -1 -1 -1]) :channels 4})]
         (use-program program)
         (uniform-matrix4 program "projection" (gui-matrix 160 120))
         (uniform-sampler program "tex" 0)
         (use-textures {0 tex})
         (render-quads vao)
         (destroy-texture tex)
         (destroy-vertex-array-object vao)
         (destroy-program program))) => (is-image "test/sfsim/fixtures/gui/projection.png" 0.0))

(facts "Create null texture"
       (with-invisible-window
         (let [null-texture (make-null-texture)
               buffer       (BufferUtils/createByteBuffer 4)]
           (with-texture GL11/GL_TEXTURE_2D (.id (.texture null-texture))
             (GL11/glGetTexImage GL11/GL_TEXTURE_2D 0 GL12/GL_RGBA GL11/GL_UNSIGNED_BYTE buffer))
           (.x (.uv null-texture)) => 0.5
           (.y (.uv null-texture)) => 0.5
           (doseq [i (range 4)] (.get buffer i) => -1)
           (destroy-null-texture null-texture))))

(facts "Set up rendering mode"
       (gui-offscreen-render 160 120
         (let [indices  [0 2 3 1 4 5 7 6]
               vertices [  0   0 0.5 0.5 1 0 0 1.0
                         100   0 0.5 0.5 1 0 0 1.0
                           0  80 0.5 0.5 1 0 0 1.0
                         100  80 0.5 0.5 1 0 0 1.0
                          60  40 0.5 0.5 0 1 0 0.5
                         160  40 0.5 0.5 0 1 0 0.5
                          60 120 0.5 0.5 0 1 0 0.5
                         160 120 0.5 0.5 0 1 0 0.5]
               program  (make-gui-program)
               vao      (make-vertex-array-object program indices vertices ["position" 2 "texcoord" 2 "color" 4])
               pixel    #:sfsim.image{:width 1 :height 1 :data (byte-array [-1 -1 -1 -1]) :channels 4}
               tex      (make-rgb-texture :sfsim.texture/linear :sfsim.texture/clamp pixel)]
           (with-blending
             (clear (vec3 0 0 0))
             (use-program program)
             (uniform-matrix4 program "projection" (gui-matrix 160 120))
             (uniform-sampler program "tex" 0)
             (use-textures {0 tex})
             (render-quads vao)
             (destroy-texture tex)
             (destroy-vertex-array-object vao)
             (destroy-program program)))) => (is-image "test/sfsim/fixtures/gui/mode.png" 0.1))

(facts "Render a slider"
       (gui-offscreen-render 160 40
         (let [buffer-initial-size (* 4 1024)
               font                (NkUserFont/create)
               gui                 (make-nuklear-gui font buffer-initial-size)]
           (nuklear-window gui "test slider" 160 40
             (layout-row-dynamic gui 40 1)
             (slider-int gui 0 50 100 1))
           (render-nuklear-gui gui 160 40)
           (destroy-nuklear-gui gui))) => (is-image "test/sfsim/fixtures/gui/slider.png" 0.1))

(fact "Render font to bitmap"
<<<<<<< HEAD
  (let [bitmap-font (make-bitmap-font "resources/fonts/b612.ttf" 512 512 18)]
    (:sfsim.gui/image bitmap-font))
  => (is-image "test/sfsim/fixtures/gui/font.png" 0.0 false))
=======
  (let [buffer-initial-size (* 4 1024)
        font-height         18
        bitmap-font         (make-bitmap-font "resources/fonts/b612.ttf" 512 512 18)
        cdata               (STBTTPackedchar/calloc 95)
        bitmap              (MemoryUtil/memAlloc (* 512 512))
        pc                  (STBTTPackContext/calloc)
        _                   (STBTruetype/stbtt_PackBegin pc bitmap 512 512 0 1 0)
        _                   (STBTruetype/stbtt_PackSetOversampling pc 4 4)
        _                   (STBTruetype/stbtt_PackFontRange pc (:sfsim.gui/ttf bitmap-font) 0 font-height 32 cdata)
        _                   (STBTruetype/stbtt_PackEnd pc)
        alpha               #:sfsim.image{:width 512 :height 512 :data (byte-buffer->array bitmap) :channels 1}]
    (white-image-with-alpha alpha))
  => (is-image "test/sfsim/fixtures/gui/font.png" 7.22 false))
>>>>>>> f9fb5eb1

(GLFW/glfwTerminate)<|MERGE_RESOLUTION|>--- conflicted
+++ resolved
@@ -130,11 +130,6 @@
            (destroy-nuklear-gui gui))) => (is-image "test/sfsim/fixtures/gui/slider.png" 0.1))
 
 (fact "Render font to bitmap"
-<<<<<<< HEAD
-  (let [bitmap-font (make-bitmap-font "resources/fonts/b612.ttf" 512 512 18)]
-    (:sfsim.gui/image bitmap-font))
-  => (is-image "test/sfsim/fixtures/gui/font.png" 0.0 false))
-=======
   (let [buffer-initial-size (* 4 1024)
         font-height         18
         bitmap-font         (make-bitmap-font "resources/fonts/b612.ttf" 512 512 18)
@@ -148,6 +143,5 @@
         alpha               #:sfsim.image{:width 512 :height 512 :data (byte-buffer->array bitmap) :channels 1}]
     (white-image-with-alpha alpha))
   => (is-image "test/sfsim/fixtures/gui/font.png" 7.22 false))
->>>>>>> f9fb5eb1
 
 (GLFW/glfwTerminate)
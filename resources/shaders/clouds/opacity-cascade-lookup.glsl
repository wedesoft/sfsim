--- conflicted
+++ resolved
@@ -19,12 +19,8 @@
   float z = -(world_to_camera * point).z;
 <% (doseq [i (range n)] %>
   if (z <= split<%= (inc i) %>) {
-<<<<<<< HEAD
-    vec4 map_coords = world_to_shadow_map<%= i %> * (point + bias<%= i %> * vec4(light_direction, 0));
-=======
     vec4 offset_point = vec4(point.xyz + light_direction * bias<%= i %>, 1.0);
     vec4 map_coords = world_to_shadow_map<%= i %> * offset_point;
->>>>>>> 4c88d348
     return <%= base-function %>(opacity<%= i %>, depth<%= i %>, map_coords);
   };
 <% ) %>

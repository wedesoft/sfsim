{:deps {org.clojure/clojure {:mvn/version "1.11.1"}
        org.clojure/core.memoize {:mvn/version "1.0.257"}
        comb/comb {:mvn/version "0.1.1"}
        progrock/progrock {:mvn/version "0.1.2"}
        org.clj-commons/claypoole {:mvn/version "1.2.2"}
        generateme/fastmath {:mvn/version "2.2.2-SNAPSHOT" :exclusions [com.github.haifengl/smile-mkl org.bytedeco/openblas]}
        org.lwjgl/lwjgl {:mvn/version "3.3.2"}
        org.lwjgl/lwjgl$natives-windows {:mvn/version "3.3.2"}
        org.lwjgl/lwjgl-opengl {:mvn/version "3.3.2"}
        org.lwjgl/lwjgl-opengl$natives-windows {:mvn/version "3.3.2"}
        org.lwjgl/lwjgl-glfw {:mvn/version "3.3.2"}
        org.lwjgl/lwjgl-glfw$natives-windows {:mvn/version "3.3.2"}
        org.lwjgl/lwjgl-stb {:mvn/version "3.3.2"}
<<<<<<< HEAD
        org.lwjgl/lwjgl-stb$natives-windows {:mvn/version "3.3.2"}}
 :paths [:clj-paths :resource-paths]
 :aliases {:clj-paths ["src"]
           :resource-paths ["resources"]
           :build {:deps {io.github.clojure/tools.build {:git/tag "v0.9.3"
=======
        org.lwjgl/lwjgl-stb$natives-linux {:mvn/version "3.3.2"}}
 :paths ["src" "resources"]
 :aliases {:build {:deps {io.github.clojure/tools.build {:git/tag "v0.9.3"
>>>>>>> 219732ae
                                                         :git/sha "e537cd1f3ac65c4cbc5001dce00a636d0006da39"}
                          sfsim25/sfsim25 {:local/root "."}}
                   :ns-default build
                   :exec-fn all
                   :jvm-opts ["-Xms2g" "-Xmx6g"]}
           :test {:extra-deps {midje/midje {:mvn/version "1.10.9"}
                               midje-runner/midje-runner {:git/url "git@github.com:wedesoft/midje-runner"
                                                          :git/sha "e6e5008998576fa06739f0a49ab1d95503a59406"}}
                  :extra-paths ["test"]
                  :main-opts ["-m" "midje-runner.runner"]}
           :profile {:extra-deps {com.clojure-goes-fast/clj-async-profiler {:mvn/version "1.0.3"}}
                     :jvm-opts ["-Djdk.attach.allowAttachSelf" "-XX:+UnlockDiagnosticVMOptions" "-XX:+DebugNonSafepoints"]}}}<|MERGE_RESOLUTION|>--- conflicted
+++ resolved
@@ -11,17 +11,9 @@
         org.lwjgl/lwjgl-glfw {:mvn/version "3.3.2"}
         org.lwjgl/lwjgl-glfw$natives-windows {:mvn/version "3.3.2"}
         org.lwjgl/lwjgl-stb {:mvn/version "3.3.2"}
-<<<<<<< HEAD
         org.lwjgl/lwjgl-stb$natives-windows {:mvn/version "3.3.2"}}
- :paths [:clj-paths :resource-paths]
- :aliases {:clj-paths ["src"]
-           :resource-paths ["resources"]
-           :build {:deps {io.github.clojure/tools.build {:git/tag "v0.9.3"
-=======
-        org.lwjgl/lwjgl-stb$natives-linux {:mvn/version "3.3.2"}}
  :paths ["src" "resources"]
  :aliases {:build {:deps {io.github.clojure/tools.build {:git/tag "v0.9.3"
->>>>>>> 219732ae
                                                          :git/sha "e537cd1f3ac65c4cbc5001dce00a636d0006da39"}
                           sfsim25/sfsim25 {:local/root "."}}
                    :ns-default build

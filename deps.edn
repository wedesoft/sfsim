--- conflicted
+++ resolved
@@ -10,33 +10,18 @@
         instaparse/instaparse {:mvn/version "1.5.0"}
         org.clj-commons/gloss {:mvn/version "0.3.6"}
         org.suskalo/coffi {:mvn/version "1.0.486"}
-<<<<<<< HEAD
-        org.lwjgl/lwjgl {:mvn/version "3.3.5"}
-        org.lwjgl/lwjgl$natives-windows {:mvn/version "3.3.5"}
-        org.lwjgl/lwjgl-opengl {:mvn/version "3.3.5"}
-        org.lwjgl/lwjgl-opengl$natives-windows {:mvn/version "3.3.5"}
-        org.lwjgl/lwjgl-glfw {:mvn/version "3.3.5"}
-        org.lwjgl/lwjgl-glfw$natives-windows {:mvn/version "3.3.5"}
-        org.lwjgl/lwjgl-nuklear {:mvn/version "3.3.5"}
-        org.lwjgl/lwjgl-nuklear$natives-windows {:mvn/version "3.3.5"}
-        org.lwjgl/lwjgl-stb {:mvn/version "3.3.5"}
-        org.lwjgl/lwjgl-stb$natives-windows {:mvn/version "3.3.5"}
-        org.lwjgl/lwjgl-assimp {:mvn/version "3.3.5"}
-        org.lwjgl/lwjgl-assimp$natives-windows {:mvn/version "3.3.5"}}
-=======
         org.lwjgl/lwjgl {:mvn/version "3.3.6"}
-        org.lwjgl/lwjgl$natives-linux {:mvn/version "3.3.6"}
+        org.lwjgl/lwjgl$natives-windows {:mvn/version "3.3.6"}
         org.lwjgl/lwjgl-opengl {:mvn/version "3.3.6"}
-        org.lwjgl/lwjgl-opengl$natives-linux {:mvn/version "3.3.6"}
+        org.lwjgl/lwjgl-opengl$natives-windows {:mvn/version "3.3.6"}
         org.lwjgl/lwjgl-glfw {:mvn/version "3.3.6"}
-        org.lwjgl/lwjgl-glfw$natives-linux {:mvn/version "3.3.6"}
+        org.lwjgl/lwjgl-glfw$natives-windows {:mvn/version "3.3.6"}
         org.lwjgl/lwjgl-nuklear {:mvn/version "3.3.6"}
-        org.lwjgl/lwjgl-nuklear$natives-linux {:mvn/version "3.3.6"}
+        org.lwjgl/lwjgl-nuklear$natives-windows {:mvn/version "3.3.6"}
         org.lwjgl/lwjgl-stb {:mvn/version "3.3.6"}
-        org.lwjgl/lwjgl-stb$natives-linux {:mvn/version "3.3.6"}
+        org.lwjgl/lwjgl-stb$natives-windows {:mvn/version "3.3.6"}
         org.lwjgl/lwjgl-assimp {:mvn/version "3.3.6"}
-        org.lwjgl/lwjgl-assimp$natives-linux {:mvn/version "3.3.6"}}
->>>>>>> 5d4f56f3
+        org.lwjgl/lwjgl-assimp$natives-windows {:mvn/version "3.3.6"}}
  :paths ["src/clj"]
  :aliases {:run {:jvm-opts ["-Xms2g" "-Xmx4g" "--enable-native-access=ALL-UNNAMED"]
                  :main-opts ["-m" "sfsim.core"]}

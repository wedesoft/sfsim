--- conflicted
+++ resolved
@@ -11,13 +11,8 @@
         org.lwjgl/lwjgl-glfw {:mvn/version "3.3.2"}
         org.lwjgl/lwjgl-glfw$natives-windows {:mvn/version "3.3.2"}
         org.lwjgl/lwjgl-stb {:mvn/version "3.3.2"}
-<<<<<<< HEAD
         org.lwjgl/lwjgl-stb$natives-windows {:mvn/version "3.3.2"}}
- :paths ["src" "resources"]
-=======
-        org.lwjgl/lwjgl-stb$natives-linux {:mvn/version "3.3.2"}}
  :paths ["src"]
->>>>>>> e6929ca3
  :aliases {:build {:deps {io.github.clojure/tools.build {:git/tag "v0.9.3"
                                                          :git/sha "e537cd1f3ac65c4cbc5001dce00a636d0006da39"}
                           sfsim25/sfsim25 {:local/root "."}}
